--- conflicted
+++ resolved
@@ -10,11 +10,7 @@
 use crate::operations::point_ops::WriteOrdering;
 use crate::operations::shard_selector_internal::ShardSelectorInternal;
 use crate::operations::types::*;
-<<<<<<< HEAD
-use crate::operations::{CollectionUpdateOperations, OperationTimestamp, OperationWithTimestamp};
-=======
-use crate::operations::{CollectionUpdateOperations, OperationWithClockTag};
->>>>>>> 7d105a63
+use crate::operations::{ClockTag, CollectionUpdateOperations, OperationWithClockTag};
 use crate::shards::shard::ShardId;
 
 impl Collection {
@@ -104,39 +100,24 @@
                 ));
             }
 
-<<<<<<< HEAD
             let shard_requests =
                 shard_to_op
                     .into_iter()
                     .map(move |(replica_set, operation)| async move {
                         let clock = replica_set.lock_vector_clock().await;
 
-                        let timestamp = OperationTimestamp::new(
-                            self.this_peer_id,
-                            clock.id() as _,
-                            clock.timestamp(),
-                        );
+                        let timestamp =
+                            ClockTag::new(self.this_peer_id, clock.id() as _, clock.timestamp());
 
                         replica_set
                             .update_with_consistency(
-                                OperationWithTimestamp::new(operation, Some(timestamp)),
+                                OperationWithClockTag::new(operation, Some(timestamp)),
                                 wait,
                                 ordering,
                             )
                             .await
                     });
 
-=======
-            let shard_requests = shard_to_op
-                .into_iter()
-                .map(move |(replica_set, operation)| {
-                    replica_set.update_with_consistency(
-                        OperationWithClockTag::from(operation), // TODO: Assign `clock_tag`!
-                        wait,
-                        ordering,
-                    )
-                });
->>>>>>> 7d105a63
             future::join_all(shard_requests).await
         };
 
